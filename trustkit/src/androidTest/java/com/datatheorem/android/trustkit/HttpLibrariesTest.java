package com.datatheorem.android.trustkit;

import android.os.Build;
import android.support.test.InstrumentationRegistry;
import android.support.test.runner.AndroidJUnit4;

import com.datatheorem.android.trustkit.pinning.PinningValidationResult;
import com.datatheorem.android.trustkit.reporting.BackgroundReporter;

import org.junit.Before;
import org.junit.Test;
import org.junit.runner.RunWith;
import org.mockito.Mock;
import org.mockito.MockitoAnnotations;

import java.io.IOException;
import java.io.InputStream;
import java.io.InputStreamReader;
import java.net.MalformedURLException;
import java.net.URL;
import java.security.cert.CertificateException;
import java.security.cert.X509Certificate;
import java.util.List;

import javax.net.ssl.HttpsURLConnection;
import okhttp3.OkHttpClient;
import okhttp3.Request;

import static junit.framework.Assert.assertTrue;
import static org.mockito.Matchers.eq;
import static org.mockito.Mockito.verify;

@SuppressWarnings("unchecked")
@RunWith(AndroidJUnit4.class)
public class HttpLibrariesTest {

    @Mock
    private BackgroundReporter reporter;

    static private final URL testUrl;
    static {
        try {
            // The network policy for the tests has invalid pins configured for this domain
            testUrl = new URL("https://www.yahoo.com");
        } catch (MalformedURLException e) {
            throw new RuntimeException("Should never happen");
        }
    }

    @Before
    public void setUp() {
     MockitoAnnotations.initMocks(this);
        TestableTrustKit.reset();
    }

    @Test
    public void testHttpsUrlConnectionWithTrustKit() throws MalformedURLException {
        if (Build.VERSION.SDK_INT < 17) {
            // No pinning validation at all for API level < 17
            return;
        }
        // Initialize TrustKit
        TestableTrustKit.initializeWithNetworkSecurityConfiguration(
                InstrumentationRegistry.getContext(), reporter);

        // Test a connection
        HttpsURLConnection connection = null;
        boolean didReceiveHandshakeError = false;
        try {
            connection = (HttpsURLConnection) testUrl.openConnection();
            connection.setSSLSocketFactory(
                    TestableTrustKit.getInstance().getSSLSocketFactory(testUrl.getHost())
            );

            InputStream inputStream = connection.getInputStream();
            InputStreamReader inputStreamReader = new InputStreamReader(inputStream);

            int data = inputStreamReader.read();
            while (data != -1) {
                data = inputStreamReader.read();
            }
        } catch (IOException e) {
            if ((e.getCause() instanceof CertificateException
                    && (e.getCause().getMessage().startsWith("Pin verification failed")))) {
                didReceiveHandshakeError = true;
            }
        } finally {
            if (connection != null) {
                connection.disconnect();
            }
        }

        assertTrue(didReceiveHandshakeError);

        // Ensure the reporter was called
        verify(reporter).pinValidationFailed(
                eq(testUrl.getHost()),
                eq(0),
                (List<X509Certificate>) org.mockito.Matchers.isNotNull(),
                (List<X509Certificate>) org.mockito.Matchers.isNotNull(),
                eq(TestableTrustKit.getInstance().getConfiguration()
                        .getPolicyForHostname(testUrl.getHost())),
                eq(PinningValidationResult.FAILED));
    }


    @Test
    public void testHttpsUrlConnectionWithTrustKitApiLevelUnder17() throws IOException {
        if (Build.VERSION.SDK_INT >= 17) {
            // This test is only useful for API level < 17
            return;
        }
        // Initialize TrustKit
        TestableTrustKit.initializeWithNetworkSecurityConfiguration(
                InstrumentationRegistry.getContext(), reporter);

        // Test a connection
        // Although the pins are invalid, the connection should succeed because TrustKit's pinning
        // functionality is not enabled on API level < 17
        HttpsURLConnection connection = null;
        try {
            connection = (HttpsURLConnection) testUrl.openConnection();
            connection.setSSLSocketFactory(
                    TestableTrustKit.getInstance().getSSLSocketFactory(testUrl.getHost())
            );

            InputStream inputStream = connection.getInputStream();
            InputStreamReader inputStreamReader = new InputStreamReader(inputStream);

            int data = inputStreamReader.read();
            while (data != -1) {
                data = inputStreamReader.read();
            }

        } finally {
            if (connection != null) {
                connection.disconnect();
            }
        }
    }


    @Test
    public void testOkhttp3WithTrustKit() throws MalformedURLException {
        if (Build.VERSION.SDK_INT < 17) {
            // No pinning validation at all for API level < 17
            return;
        }
        // Initialize TrustKit
        TestableTrustKit.initializeWithNetworkSecurityConfiguration(
                InstrumentationRegistry.getContext(), reporter);

        // Test a connection
        boolean didReceiveHandshakeError = false;
        OkHttpClient client = new OkHttpClient().newBuilder()
<<<<<<< HEAD
                .sslSocketFactory(new TrustKitSSLSocketFactory())
=======
                .sslSocketFactory(
                        TestableTrustKit.getInstance().getSSLSocketFactory(testUrl.getHost()),
                        TestableTrustKit.getInstance().getTrustManager(testUrl.getHost()))
>>>>>>> 55c48161
                .build();
        try {
            Request request = new Request.Builder().url(testUrl).build();
            client.newCall(request).execute();
        } catch (IOException e) {
            if ((e.getCause() instanceof CertificateException
                    && (e.getCause().getMessage().startsWith("Pin verification failed")))) {
                didReceiveHandshakeError = true;
            }
        }

        assertTrue(didReceiveHandshakeError);

        // Ensure the reporter was called
        verify(reporter).pinValidationFailed(
                eq(testUrl.getHost()),
                eq(0),
                (List<X509Certificate>) org.mockito.Matchers.isNotNull(),
                (List<X509Certificate>) org.mockito.Matchers.isNotNull(),
                eq(TestableTrustKit.getInstance().getConfiguration()
                        .getPolicyForHostname(testUrl.getHost())),
                eq(PinningValidationResult.FAILED));
    }

    // A specific test is needed for the previous version of the OkHttpClient Builder.
    // The previous one signature only asks for a SSLSocketFactory compare to the newBuilder asking for
    // a SSLSocketFactory and a TrustManager.
    // It's a common issue with this version of OkHttp :
    // https://github.com/square/okhttp/issues/2323#issuecomment-185055040/
    // More information about they're trying to extract all the SSL needed object here :
    // https://github.com/square/okhttp/blob/okhttp_31/okhttp/src/main/java/okhttp3/internal/Platform.java
    @Test
    public void testOkhttp3WithTrustKitOldBuilder() throws MalformedURLException {
        // Initialize TrustKit
        TestableTrustKit.initializeWithNetworkSecurityConfiguration(
          InstrumentationRegistry.getContext(), reporter);

        // Test a connection
        boolean didReceiveHandshakeError = false;
        OkHttpClient client = new OkHttpClient.Builder()
          .sslSocketFactory(new TrustKitSSLSocketFactory())
          .build();
        try {
            Request request = new Request.Builder().url(testUrl).build();
            client.newCall(request).execute();
        } catch (IOException e) {
            if ((e.getCause() instanceof CertificateException
              && (e.getCause().getMessage().startsWith("Pin verification failed")))) {
                didReceiveHandshakeError = true;
            }
        }

        assertTrue(didReceiveHandshakeError);

        // Ensure the reporter was called
        verify(reporter).pinValidationFailed(
          eq(testUrl.getHost()),
          eq(0),
          (List<X509Certificate>) org.mockito.Matchers.isNotNull(),
          (List<X509Certificate>) org.mockito.Matchers.isNotNull(),
          eq(TestableTrustKit.getInstance().getConfiguration()
            .getPolicyForHostname(testUrl.getHost())),
          eq(PinningValidationResult.FAILED));
    }
}<|MERGE_RESOLUTION|>--- conflicted
+++ resolved
@@ -1,10 +1,12 @@
 package com.datatheorem.android.trustkit;
 
 import android.os.Build;
+import android.support.annotation.RequiresApi;
 import android.support.test.InstrumentationRegistry;
 import android.support.test.runner.AndroidJUnit4;
 
 import com.datatheorem.android.trustkit.pinning.PinningValidationResult;
+import com.datatheorem.android.trustkit.pinning.TrustKitSSLSocketFactory;
 import com.datatheorem.android.trustkit.reporting.BackgroundReporter;
 
 import org.junit.Before;
@@ -153,13 +155,7 @@
         // Test a connection
         boolean didReceiveHandshakeError = false;
         OkHttpClient client = new OkHttpClient().newBuilder()
-<<<<<<< HEAD
-                .sslSocketFactory(new TrustKitSSLSocketFactory())
-=======
-                .sslSocketFactory(
-                        TestableTrustKit.getInstance().getSSLSocketFactory(testUrl.getHost()),
-                        TestableTrustKit.getInstance().getTrustManager(testUrl.getHost()))
->>>>>>> 55c48161
+                .sslSocketFactory(TestableTrustKit.getInstance().getSSLSocketFactory(testUrl.getHost()))
                 .build();
         try {
             Request request = new Request.Builder().url(testUrl).build();
@@ -191,6 +187,7 @@
     // https://github.com/square/okhttp/issues/2323#issuecomment-185055040/
     // More information about they're trying to extract all the SSL needed object here :
     // https://github.com/square/okhttp/blob/okhttp_31/okhttp/src/main/java/okhttp3/internal/Platform.java
+    @RequiresApi(api = Build.VERSION_CODES.JELLY_BEAN)
     @Test
     public void testOkhttp3WithTrustKitOldBuilder() throws MalformedURLException {
         // Initialize TrustKit
@@ -200,7 +197,7 @@
         // Test a connection
         boolean didReceiveHandshakeError = false;
         OkHttpClient client = new OkHttpClient.Builder()
-          .sslSocketFactory(new TrustKitSSLSocketFactory())
+          .sslSocketFactory(TestableTrustKit.getInstance().getSSLSocketFactory(testUrl.getHost()))
           .build();
         try {
             Request request = new Request.Builder().url(testUrl).build();
