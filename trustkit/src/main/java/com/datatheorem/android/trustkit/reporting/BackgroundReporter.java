--- conflicted
+++ resolved
@@ -7,7 +7,7 @@
 import com.datatheorem.android.trustkit.BuildConfig;
 import com.datatheorem.android.trustkit.PinValidationResult;
 import com.datatheorem.android.trustkit.config.PinnedDomainConfiguration;
-import com.datatheorem.android.trustkit.pinning.PinningTrustManager;
+import com.datatheorem.android.trustkit.pinning.TrustManagerBuilder;
 import com.datatheorem.android.trustkit.utils.TrustKitLog;
 
 import java.io.BufferedOutputStream;
@@ -34,26 +34,8 @@
  * to the specific URI.
  */
 public class BackgroundReporter {
-    private static final SSLSocketFactory systemSSLSocketFactory;
-    static {
-        SSLContext context = null;
-        try {
-            context = SSLContext.getInstance("TLS");
-        } catch (NoSuchAlgorithmException e) {
-            throw new IllegalStateException("Should never happen");
-        }
-        if (context == null) {
-            throw new IllegalStateException("Should never happen");
-        }
 
-        try {
-            context.init(null, new TrustManager[] {PinningTrustManager.getSystemTrustManager()},
-                    null);
-        } catch (KeyManagementException e) {
-            throw new IllegalStateException("Should never happen");
-        }
-        systemSSLSocketFactory = context.getSocketFactory();
-    }
+
 
     // Main application environment information
     private final String appPackageName;
@@ -122,10 +104,7 @@
             return;
         }
 
-<<<<<<< HEAD
-=======
         final HashSet<URL> reportUriSet = (HashSet<URL>) serverConfig.getReportUris();
->>>>>>> 15c06588
         new AsyncTask<HashSet<URL>, Void, Void>() {
             private int responseCode = -1;
 
@@ -148,7 +127,7 @@
 
                         // Use the default system factory to ensure we are not doing pinning validation
                         // TODO(ad): Test this
-                        connection.setSSLSocketFactory(systemSSLSocketFactory);
+                        connection.setSSLSocketFactory(getSystemSSLSocketFactory());
 
                         connection.connect();
 
@@ -182,6 +161,27 @@
                 }
             }
 
-        }.execute((HashSet<URL>) serverConfig.getReportURIs());
+        }.execute((HashSet<URL>) serverConfig.getReportUris());
     }
+
+    private static SSLSocketFactory getSystemSSLSocketFactory() {
+        SSLContext context;
+        try {
+            context = SSLContext.getInstance("TLS");
+        } catch (NoSuchAlgorithmException e) {
+            throw new IllegalStateException("Should never happen");
+        }
+        if (context == null) {
+            throw new IllegalStateException("Should never happen");
+        }
+
+        try {
+            // Get a trust manager for an empty hostname so we get a non-pinning trust manager
+            context.init(null, new TrustManager[] {TrustManagerBuilder.getTrustManager("")}, null);
+        } catch (KeyManagementException e) {
+            throw new IllegalStateException("Should never happen");
+        }
+        return context.getSocketFactory();
+    }
+
 }