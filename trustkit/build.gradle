--- conflicted
+++ resolved
@@ -14,17 +14,12 @@
 
 
     androidTestCompile "junit:junit:$rootProject.libVersions.junit"
-<<<<<<< HEAD
-    androidTestCompile 'com.android.support.test:runner:0.5'
-    androidTestCompile 'com.android.support.test:rules:0.5'
+    androidTestCompile "com.android.support.test:runner:$rootProject.libVersions.android.testRunner"
+    androidTestCompile "com.android.support.test:rules:$rootProject.libVersions.android.testRunner"
     androidTestCompile "org.mockito:mockito-core:1.10.19"
     androidTestCompile "com.crittercism.dexmaker:dexmaker:1.4"
     androidTestCompile "com.crittercism.dexmaker:dexmaker-dx:1.4"
     androidTestCompile "com.crittercism.dexmaker:dexmaker-mockito:1.4"
-=======
-    androidTestCompile "com.android.support.test:runner:$rootProject.libVersions.android.testRunner"
-    androidTestCompile "com.android.support.test:rules:$rootProject.libVersions.android.testRunner"
->>>>>>> 24c5e005
 
     testCompile "junit:junit:$rootProject.libVersions.junit"
 
@@ -33,7 +28,6 @@
 
     testCompile 'org.json:json:20140107'
     testCompile "com.squareup.okhttp3:mockwebserver:$rootProject.libVersions.mockwebserver"
-    androidTestCompile 'org.jetbrains:annotations-java5:15.0'
 }
 
 android {
@@ -46,16 +40,6 @@
         testInstrumentationRunner "android.support.test.runner.AndroidJUnitRunner"
     }
 
-<<<<<<< HEAD
-=======
-
->>>>>>> 24c5e005
-    sourceSets {
-        androidTest {
-            res.srcDirs = ['src/androidTest/res']
-        }
-    }
-
     lintOptions {
         abortOnError false
     }
@@ -63,6 +47,4 @@
     testOptions {
         unitTests.returnDefaultValues = true
     }
-
-
 }
