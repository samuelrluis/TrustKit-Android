package com.datatheorem.android.trustkit.demoapp;

import android.os.AsyncTask;
import android.os.Bundle;
import android.support.v7.app.AppCompatActivity;
import android.support.v7.widget.Toolbar;
import android.util.Log;
import android.view.Menu;
import android.view.MenuItem;
import android.widget.TextView;
import android.widget.Toast;

import com.datatheorem.android.trustkit.TrustKit;

import java.io.IOException;
<<<<<<< HEAD
import java.net.URL;
import java.security.cert.CertificateException;

import okhttp3.Call;
import okhttp3.Callback;
import okhttp3.OkHttpClient;
import okhttp3.Request;
import okhttp3.Response;
=======
import java.io.InputStream;
import java.net.MalformedURLException;
import java.net.URL;

import javax.net.ssl.HttpsURLConnection;
>>>>>>> 55c48161

public class DemoMainActivity extends AppCompatActivity {

    private static final String DEBUG_TAG = "TrustKit-Demo";

    @Override
    protected void onCreate(Bundle savedInstanceState) {
        super.onCreate(savedInstanceState);
        setContentView(R.layout.activity_demo_main);
        Toolbar toolbar = (Toolbar) findViewById(R.id.toolbar);
        setSupportActionBar(toolbar);
        TextView textView = (TextView) findViewById(R.id.textview);

        // Initialize TrustKit with the default path for the Network Security Configuration which is
        // res/xml/network_security_config.xml
        TrustKit.initializeWithNetworkSecurityConfiguration(this);
<<<<<<< HEAD
        textView.setText(TrustKit.getInstance().getConfiguration().getDebugCaCertificates().toString());
        OkHttpClient client = new OkHttpClient().newBuilder().sslSocketFactory(TrustKit.getInstance().getSSLSocketFactory()).build();

        try {
            Request request = new Request.Builder().url(new URL("https://www.yahoo.com")).build();
            client.newCall(request).enqueue(new Callback() {
                @Override
                public void onFailure(Call call, IOException e) {
                    if ((e.getCause() instanceof CertificateException
                      && (e.getCause().getMessage().startsWith("Pin verification failed")))) {
                        Toast.makeText(DemoMainActivity.this, "Pin verification failed", Toast.LENGTH_LONG ).show();
                    }
                }
                @Override
                public void onResponse(Call call, Response response) throws IOException {
//                    Toast.makeText(DemoMainActivity.this, "w00t", Toast.LENGTH_LONG ).show();
                    Log.d("TrustKit", "w00t");

                }
            });
        } catch (IOException e) {

                Toast.makeText(this, e.getLocalizedMessage(), Toast.LENGTH_LONG ).show();

=======

        // Connect to the URL with valid pins - this connection will succeed
        new DownloadWebpageTask().execute("https://www.datatheorem.com");

        // Connect to the URL with invalid pins - this connection will fail
        new DownloadWebpageTask().execute("https://www.google.com");

        textView.setText("Connection results are in the logs");
    }

    private class DownloadWebpageTask extends AsyncTask<String, Void, String> {

        @Override
        protected String doInBackground(String... params) {
            try {
                URL url = new URL(params[0]);
                HttpsURLConnection connection = null;
                connection = (HttpsURLConnection) url.openConnection();
                connection.setSSLSocketFactory(TrustKit.getInstance().getSSLSocketFactory(url.getHost()));
                InputStream inputStream = connection.getInputStream();
            } catch (MalformedURLException e) {
                e.printStackTrace();
            } catch (IOException e) {
                e.printStackTrace();
                return "Failed to connect to: " + params[0];
            }
            return "Successfully connected to: " + params[0];
        }

        @Override
        protected void onPostExecute(String result) {
            // Log the response
            Log.i(DEBUG_TAG, result);
>>>>>>> 55c48161
        }
    }

    @Override
    public boolean onCreateOptionsMenu(Menu menu) {
        // Inflate the menu; this adds items to the action bar if it is present.
        getMenuInflater().inflate(R.menu.menu_demo_main, menu);
        return true;
    }

    @Override
    public boolean onOptionsItemSelected(MenuItem item) {
        // Handle action bar item clicks here. The action bar will
        // automatically handle clicks on the Home/Up button, so long
        // as you specify a parent activity in AndroidManifest.xml.
        int id = item.getItemId();

        //noinspection SimplifiableIfStatement
        if (id == R.id.action_settings) {
            return true;
        }

        return super.onOptionsItemSelected(item);
    }
}
<|MERGE_RESOLUTION|>--- conflicted
+++ resolved
@@ -8,27 +8,16 @@
 import android.view.Menu;
 import android.view.MenuItem;
 import android.widget.TextView;
-import android.widget.Toast;
 
 import com.datatheorem.android.trustkit.TrustKit;
 
 import java.io.IOException;
-<<<<<<< HEAD
-import java.net.URL;
-import java.security.cert.CertificateException;
-
-import okhttp3.Call;
-import okhttp3.Callback;
-import okhttp3.OkHttpClient;
-import okhttp3.Request;
-import okhttp3.Response;
-=======
 import java.io.InputStream;
 import java.net.MalformedURLException;
 import java.net.URL;
 
 import javax.net.ssl.HttpsURLConnection;
->>>>>>> 55c48161
+
 
 public class DemoMainActivity extends AppCompatActivity {
 
@@ -45,33 +34,6 @@
         // Initialize TrustKit with the default path for the Network Security Configuration which is
         // res/xml/network_security_config.xml
         TrustKit.initializeWithNetworkSecurityConfiguration(this);
-<<<<<<< HEAD
-        textView.setText(TrustKit.getInstance().getConfiguration().getDebugCaCertificates().toString());
-        OkHttpClient client = new OkHttpClient().newBuilder().sslSocketFactory(TrustKit.getInstance().getSSLSocketFactory()).build();
-
-        try {
-            Request request = new Request.Builder().url(new URL("https://www.yahoo.com")).build();
-            client.newCall(request).enqueue(new Callback() {
-                @Override
-                public void onFailure(Call call, IOException e) {
-                    if ((e.getCause() instanceof CertificateException
-                      && (e.getCause().getMessage().startsWith("Pin verification failed")))) {
-                        Toast.makeText(DemoMainActivity.this, "Pin verification failed", Toast.LENGTH_LONG ).show();
-                    }
-                }
-                @Override
-                public void onResponse(Call call, Response response) throws IOException {
-//                    Toast.makeText(DemoMainActivity.this, "w00t", Toast.LENGTH_LONG ).show();
-                    Log.d("TrustKit", "w00t");
-
-                }
-            });
-        } catch (IOException e) {
-
-                Toast.makeText(this, e.getLocalizedMessage(), Toast.LENGTH_LONG ).show();
-
-=======
-
         // Connect to the URL with valid pins - this connection will succeed
         new DownloadWebpageTask().execute("https://www.datatheorem.com");
 
@@ -104,7 +66,6 @@
         protected void onPostExecute(String result) {
             // Log the response
             Log.i(DEBUG_TAG, result);
->>>>>>> 55c48161
         }
     }
 
